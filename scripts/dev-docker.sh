--- conflicted
+++ resolved
@@ -177,19 +177,11 @@
 
 # Stop any existing containers
 echo "🛑 Stopping existing containers..."
-<<<<<<< HEAD
-docker compose down 2>/dev/null || true
-
-# Build and start containers with fallback logic
-echo "🔨 Building and starting containers..."
-if docker compose up --build -d; then
-=======
 docker compose down >/dev/null 2>&1 || true
 
 # Build and start containers with fallback logic
 echo "🔨 Building and starting containers..."
 if docker compose up --build -d --quiet-pull >/dev/null 2>&1; then
->>>>>>> 6d973222
     echo "✅ Containers started successfully"
 else
     echo "❌ Container startup failed"
@@ -200,20 +192,6 @@
         rm -rf backend/.venv
         echo "🔄 Retrying container startup..."
         
-<<<<<<< HEAD
-        if docker compose up --build -d; then
-            echo "✅ Containers started successfully after removing .venv"
-        else
-            echo "❌ Container startup failed even after removing .venv"
-            echo "   Please check docker compose logs for details:"
-            echo "   docker compose logs"
-            exit 1
-        fi
-    else
-        echo "❌ Container startup failed (no .venv to remove)"
-        echo "   Please check docker compose logs for details:"
-        echo "   docker compose logs"
-=======
         if docker compose up --build -d --quiet-pull >/dev/null 2>&1; then
             echo "✅ Containers started successfully after removing .venv"
         else
@@ -224,7 +202,6 @@
     else
         echo "❌ Container startup failed"
         echo "   Run 'docker compose logs' for details"
->>>>>>> 6d973222
         exit 1
     fi
 fi
@@ -243,10 +220,7 @@
 
 # Setup database tables (only if a local postgres service exists)
 if docker compose ps postgres >/dev/null 2>&1; then
-<<<<<<< HEAD
     echo "🗄️  Setting up database tables..."
-=======
->>>>>>> 6d973222
     docker compose exec -T postgres psql -U rekindle -d rekindle -c "
 CREATE TABLE IF NOT EXISTS jobs (
     id UUID PRIMARY KEY DEFAULT gen_random_uuid(),
@@ -287,37 +261,26 @@
     echo "📱 Mobile: https://$LOCAL_IP:3000 (same WiFi network)"
 fi
 echo ""
-<<<<<<< HEAD
+echo "🔐 Supabase Services:"
+echo "   API URL:    http://localhost:54321"
+echo "   Studio URL: http://localhost:54323"
+echo ""
 echo "🔧 Development Commands:"
 echo "   View all logs:     docker compose logs -f"
 echo "   View frontend:     docker compose logs -f frontend"
 echo "   View backend:      docker compose logs -f backend"
 echo "   View celery:       docker compose logs -f celery"
 echo "   View flower:       docker compose logs -f flower"
-echo "   Stop:              docker compose down"
+echo "   Stop:              ./dev stop"
 echo "   Restart:           docker compose restart"
-echo "   Frontend shell:    docker compose exec frontend sh"
+echo "   Frontend shell:   docker compose exec frontend sh"
 echo "   Backend shell:     docker compose exec backend sh"
 echo "   Celery shell:      docker compose exec celery sh"
-=======
-echo "🔐 Supabase Services:"
-echo "   API URL:    http://localhost:54321"
-echo "   Studio URL: http://localhost:54323"
-echo ""
-echo "💡 Quick commands:"
-echo "   Logs:    docker compose logs -f [service]"
-echo "   Stop:    ./dev stop"
->>>>>>> 6d973222
 echo ""
 
 # Show logs if requested
 if [ "$SHOW_LOGS" = true ]; then
-<<<<<<< HEAD
-    echo "📋 Container logs (Ctrl+C to exit):"
-    docker compose logs -f frontend backend celery
-=======
     echo "📋 Following logs (Ctrl+C to exit)..."
     echo ""
     docker compose logs -f --tail=20 frontend backend
->>>>>>> 6d973222
 fi