"""
Jobs API endpoints - new architecture
"""

from fastapi import APIRouter, Depends, HTTPException, UploadFile, File, Form, status
from sqlalchemy.orm import Session
from uuid import UUID
from typing import List, Optional
from loguru import logger

from app.api.deps import get_db
from app.core.config import settings
from app.models.jobs import Job, RestoreAttempt, AnimationAttempt
from app.schemas.jobs import (
    JobResponse,
    JobWithRelations,
    RestoreAttemptCreate,
    RestoreAttemptResponse,
    AnimationAttemptCreate,
    AnimationAttemptResponse,
    UploadResponse,
)
from app.services.s3 import s3_service
from app.workers.tasks import jobs as job_tasks

router = APIRouter()


@router.post("/upload", response_model=UploadResponse)
async def upload_and_process(
    file: UploadFile = File(...),
    email: str = Form(...),
    db: Session = Depends(get_db),
):
    """
    Upload an image and create a new job
    """
    # Validate file type
    if file.content_type not in settings.ALLOWED_FILE_TYPES:
        raise HTTPException(
            status_code=status.HTTP_400_BAD_REQUEST,
            detail=f"Unsupported file type: {file.content_type}",
        )

    # Read file content
    file_content = await file.read()

    # Check file size
    if len(file_content) > settings.MAX_FILE_SIZE:
        raise HTTPException(
            status_code=status.HTTP_413_REQUEST_ENTITY_TOO_LARGE,
            detail=f"File size exceeds {settings.MAX_FILE_SIZE // (1024*1024)}MB limit",
        )

    try:
        # Create job record
        job = Job(email=email)
        db.add(job)
        db.flush()  # Get the job ID

        # Upload processed image to S3
        mime_to_ext = {
            "image/jpeg": "jpg",
            "image/png": "png",
            "image/heic": "heic",
            "image/webp": "webp",
        }
        extension = mime_to_ext.get(file.content_type, "jpg")

        processed_url = s3_service.upload_processed_image(
            image_content=file_content,
            job_id=str(job.id),
            extension=extension,
            content_type=file.content_type,
        )

        # Generate and upload thumbnail
        try:
            thumbnail_url = s3_service.upload_job_thumbnail(
                image_content=file_content,
                job_id=str(job.id),
                extension=extension
            )
            # Extract S3 key from URL
            thumbnail_key = s3_service.extract_key_from_url(thumbnail_url)
            job.thumbnail_s3_key = thumbnail_key
            logger.info(f"Thumbnail generated for job {job.id}: {thumbnail_key}")
        except Exception as thumb_error:
            logger.error(f"Failed to generate thumbnail for job {job.id}: {thumb_error}")
            # Continue without thumbnail - non-critical error

        db.commit()

        return UploadResponse(
            job_id=job.id,
            message="Image uploaded and job created successfully",
            processed_url=processed_url,
        )

    except Exception as e:
        db.rollback()
        raise HTTPException(
            status_code=status.HTTP_500_INTERNAL_SERVER_ERROR,
            detail=f"Error creating job: {str(e)}",
        )


@router.post("/{job_id}/restore", response_model=RestoreAttemptResponse)
async def create_restore_attempt(
    job_id: UUID,
    restore_data: RestoreAttemptCreate,
    db: Session = Depends(get_db),
):
    """
    Create a new restore attempt for a job
    """
    # Verify job exists
    job = db.query(Job).filter(Job.id == job_id).first()
    if not job:
        raise HTTPException(
            status_code=status.HTTP_404_NOT_FOUND,
            detail="Job not found",
        )

    try:
        # Queue the restoration task
        job_tasks.process_restoration.delay(
            str(job_id),
            restore_data.model,
            restore_data.params or {},
        )

        # Create restore attempt record (will be updated by worker)
        restore = RestoreAttempt(
            job_id=job_id,
            s3_key="",  # Will be updated by worker
            model=restore_data.model,
            params=restore_data.params,
        )
        db.add(restore)
        db.flush()

        # Update job's selected restore
        job.selected_restore_id = restore.id
        db.commit()

        return RestoreAttemptResponse(
            id=restore.id,
            job_id=job_id,
            s3_key="pending",
            model=restore.model,
            params=restore.params,
            created_at=restore.created_at,
        )

    except Exception as e:
        db.rollback()
        raise HTTPException(
            status_code=status.HTTP_500_INTERNAL_SERVER_ERROR,
            detail=f"Error creating restore attempt: {str(e)}",
        )


@router.post("/{job_id}/animate", response_model=AnimationAttemptResponse)
async def create_animation_attempt(
    job_id: UUID,
    animation_data: AnimationAttemptCreate,
    db: Session = Depends(get_db),
):
    """
    Create a new animation attempt for a job
    """
    # Verify job and restore attempt exist
    job = db.query(Job).filter(Job.id == job_id).first()
    if not job:
        raise HTTPException(
            status_code=status.HTTP_404_NOT_FOUND,
            detail="Job not found",
        )

    restore = (
        db.query(RestoreAttempt)
        .filter(RestoreAttempt.id == animation_data.restore_id)
        .first()
    )
    if not restore:
        raise HTTPException(
            status_code=status.HTTP_404_NOT_FOUND,
            detail="Restore attempt not found",
        )

    try:
        # Queue the animation task
        job_tasks.process_animation.delay(
            str(job_id),
            str(animation_data.restore_id),
            animation_data.model,
            animation_data.params or {},
        )

        # Create animation attempt record (will be updated by worker)
        animation = AnimationAttempt(
            job_id=job_id,
            restore_id=animation_data.restore_id,
            preview_s3_key="",  # Will be updated by worker
            model=animation_data.model,
            params=animation_data.params,
        )
        db.add(animation)
        db.flush()

        # Update job's latest animation
        job.latest_animation_id = animation.id
        db.commit()

        return AnimationAttemptResponse(
            id=animation.id,
            job_id=job_id,
            restore_id=animation_data.restore_id,
            preview_s3_key="pending",
            model=animation.model,
            params=animation.params,
            created_at=animation.created_at,
        )

    except Exception as e:
        db.rollback()
        raise HTTPException(
            status_code=status.HTTP_500_INTERNAL_SERVER_ERROR,
            detail=f"Error creating animation attempt: {str(e)}",
        )


@router.get("/{job_id}", response_model=JobWithRelations)
async def get_job(
    job_id: UUID,
    db: Session = Depends(get_db),
):
    """
    Get a job with all its restore and animation attempts
    """
    job = db.query(Job).filter(Job.id == job_id).first()
    if not job:
        raise HTTPException(
            status_code=status.HTTP_404_NOT_FOUND,
            detail="Job not found",
        )

    # Convert to response model with presigned URLs
    thumbnail_url = None
    if job.thumbnail_s3_key:
        try:
            thumbnail_url = s3_service.s3_client.generate_presigned_url(
                "get_object",
                Params={"Bucket": s3_service.bucket, "Key": job.thumbnail_s3_key},
                ExpiresIn=3600  # 1 hour expiration
            )
        except Exception as e:
            logger.error(f"Error generating presigned URL for thumbnail {job.thumbnail_s3_key}: {e}")
    
    job_dict = {
        "id": job.id,
        "email": job.email,
        "created_at": job.created_at,
        "selected_restore_id": job.selected_restore_id,
        "latest_animation_id": job.latest_animation_id,
        "thumbnail_s3_key": job.thumbnail_s3_key,
        "thumbnail_url": thumbnail_url,
        "restore_attempts": [],
        "animation_attempts": [],
    }

    # Add restore attempts with URLs
    for restore in job.restore_attempts:
        restore_dict = {
            "id": restore.id,
            "job_id": restore.job_id,
            "s3_key": restore.s3_key,
            "model": restore.model,
            "params": restore.params,
            "created_at": restore.created_at,
        }
        if restore.s3_key and restore.s3_key != "pending":
            restore_dict["url"] = s3_service.get_s3_url(restore.s3_key)
        job_dict["restore_attempts"].append(restore_dict)

    # Add animation attempts with URLs
    for animation in job.animation_attempts:
        animation_dict = {
            "id": animation.id,
            "job_id": animation.job_id,
            "restore_id": animation.restore_id,
            "preview_s3_key": animation.preview_s3_key,
            "result_s3_key": animation.result_s3_key,
            "thumb_s3_key": animation.thumb_s3_key,
            "model": animation.model,
            "params": animation.params,
            "created_at": animation.created_at,
        }
        if animation.preview_s3_key and animation.preview_s3_key != "pending":
            animation_dict["preview_url"] = s3_service.get_s3_url(
                animation.preview_s3_key
            )
        if animation.result_s3_key:
            animation_dict["result_url"] = s3_service.get_s3_url(
                animation.result_s3_key
            )
        if animation.thumb_s3_key:
            animation_dict["thumb_url"] = s3_service.get_s3_url(
                animation.thumb_s3_key
            )
        job_dict["animation_attempts"].append(animation_dict)

    return JobWithRelations(**job_dict)


<<<<<<< HEAD
@router.get("/", response_model=List[JobResponse])
=======
@router.get("/jobs/{job_id}/image-url")
async def get_job_image_url(
    job_id: UUID,
    db: Session = Depends(get_db),
):
    """
    Get presigned URL for a job's uploaded image
    """
    job = db.query(Job).filter(Job.id == job_id).first()
    if not job:
        raise HTTPException(
            status_code=status.HTTP_404_NOT_FOUND,
            detail="Job not found",
        )
    
    # Generate presigned URL for the uploaded image
    key = f"uploaded/{job_id}.jpg"
    try:
        presigned_url = s3_service.s3_client.generate_presigned_url(
            "get_object",
            Params={"Bucket": s3_service.bucket, "Key": key},
            ExpiresIn=3600  # 1 hour expiration
        )
        return {"url": presigned_url}
    except Exception as e:
        raise HTTPException(
            status_code=status.HTTP_500_INTERNAL_SERVER_ERROR,
            detail=f"Error generating presigned URL: {str(e)}"
        )


@router.get("/jobs", response_model=List[JobResponse])
>>>>>>> 3af4dd1e
async def list_jobs(
    email: Optional[str] = None,
    skip: int = 0,
    limit: int = 100,
    db: Session = Depends(get_db),
):
    """
    List jobs with optional email filter and thumbnail URLs
    """
    query = db.query(Job)
    if email:
        query = query.filter(Job.email == email)
    
    jobs = query.offset(skip).limit(limit).all()
    
    # Convert to response format with thumbnail presigned URLs
    job_responses = []
    for job in jobs:
        job_dict = {
            "id": job.id,
            "email": job.email,
            "created_at": job.created_at,
            "selected_restore_id": job.selected_restore_id,
            "latest_animation_id": job.latest_animation_id,
            "thumbnail_s3_key": job.thumbnail_s3_key,
            "thumbnail_url": None
        }
        
        # Generate presigned URL for thumbnail if key exists
        if job.thumbnail_s3_key:
            try:
                job_dict["thumbnail_url"] = s3_service.s3_client.generate_presigned_url(
                    "get_object",
                    Params={"Bucket": s3_service.bucket, "Key": job.thumbnail_s3_key},
                    ExpiresIn=3600  # 1 hour expiration
                )
            except Exception as e:
                logger.error(f"Error generating presigned URL for thumbnail {job.thumbnail_s3_key}: {e}")
        
        job_responses.append(JobResponse(**job_dict))
    
    return job_responses


@router.delete("/{job_id}")
async def delete_job(
    job_id: UUID,
    db: Session = Depends(get_db),
):
    """
    Delete a job and all its associated data
    """
    job = db.query(Job).filter(Job.id == job_id).first()
    if not job:
        raise HTTPException(
            status_code=status.HTTP_404_NOT_FOUND,
            detail="Job not found",
        )

    try:
        # Delete will cascade to restore and animation attempts
        db.delete(job)
        db.commit()
        
        # TODO: Add S3 cleanup task to delete associated files
        
        return {"message": "Job deleted successfully"}

    except Exception as e:
        db.rollback()
        raise HTTPException(
            status_code=status.HTTP_500_INTERNAL_SERVER_ERROR,
            detail=f"Error deleting job: {str(e)}",
        )<|MERGE_RESOLUTION|>--- conflicted
+++ resolved
@@ -313,11 +313,7 @@
 
     return JobWithRelations(**job_dict)
 
-
-<<<<<<< HEAD
-@router.get("/", response_model=List[JobResponse])
-=======
-@router.get("/jobs/{job_id}/image-url")
+@router.get("/{job_id}/image-url")
 async def get_job_image_url(
     job_id: UUID,
     db: Session = Depends(get_db),
@@ -331,25 +327,24 @@
             status_code=status.HTTP_404_NOT_FOUND,
             detail="Job not found",
         )
-    
+
     # Generate presigned URL for the uploaded image
     key = f"uploaded/{job_id}.jpg"
     try:
         presigned_url = s3_service.s3_client.generate_presigned_url(
             "get_object",
             Params={"Bucket": s3_service.bucket, "Key": key},
-            ExpiresIn=3600  # 1 hour expiration
+            ExpiresIn=3600,  # 1 hour expiration
         )
         return {"url": presigned_url}
     except Exception as e:
         raise HTTPException(
             status_code=status.HTTP_500_INTERNAL_SERVER_ERROR,
-            detail=f"Error generating presigned URL: {str(e)}"
-        )
-
-
-@router.get("/jobs", response_model=List[JobResponse])
->>>>>>> 3af4dd1e
+            detail=f"Error generating presigned URL: {str(e)}",
+        )
+
+
+@router.get("/", response_model=List[JobResponse])
 async def list_jobs(
     email: Optional[str] = None,
     skip: int = 0,
