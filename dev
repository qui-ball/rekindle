--- conflicted
+++ resolved
@@ -17,8 +17,6 @@
     echo "🛑 Stopping all development services..."
     cd "$SCRIPT_DIR"
     docker compose down 2>/dev/null || true
-<<<<<<< HEAD
-=======
     
     # Stop Supabase if running
     if command -v supabase &> /dev/null && supabase status >/dev/null 2>&1; then
@@ -27,7 +25,6 @@
       echo "✅ Supabase stopped"
     fi
     
->>>>>>> 6d973222
     echo "✅ All services stopped!"
     ;;
   "--no-logs")
